<<<<<<< HEAD
# Crypto-App

A data engineering and analytics project for ingesting, transforming, and visualizing cryptocurrency market data using Python, Airflow, Streamlit, and PostgreSQL.

## Features

- Fetches historical and hourly price data for BTC, ETH, and SOL from Yahoo Finance using `yfinance`.
- Supports additional sources like Coingecko.
- ETL scripts for schema enforcement and loading data into PostgreSQL.
- Automated pipelines using Apache Airflow for scheduled data updates (hourly/daily).
- Interactive dashboards built with Streamlit for exploring historical price and volume trends.
- Jupyter notebooks for ad-hoc analysis and data ingestion.

## Tech Stack

- **Python**: Data ingestion, ETL, and analytics
- **PostgreSQL**: Database for storing crypto price data
- **Apache Airflow**: Workflow orchestration and scheduling
- **Streamlit**: Data visualization dashboard
- **Jupyter Notebook**: Exploratory analysis and prototyping

## Directory Structure

```
crypto-app/
├── dags/                  # Airflow DAGs for scheduled pipelines
│   ├── yf_hourly_dag.py
│   ├── yf_historical_dag.py
├── yf_hourly.py           # Script for hourly Yahoo Finance data ingestion
├── yf_historical.py       # Script for historical Yahoo Finance data ingestion
├── coingecko_ingest.ipynb # Notebook for Coingecko data ingestion
├── streamlit_app.py       # Streamlit dashboard app
├── requirements.txt       # Python dependencies
├── .env                   # Environment variables for DB credentials

=======
# Crypto App

A web application to interact with cryptocurrency data, featuring a PostgreSQL database backend.

## Features

- View, add, and manage cryptocurrency data
- Secure API endpoints
- Modern frontend interface

## Tech Stack

- **Frontend:** (React, Vue, or HTML/CSS/JavaScript)
- **Backend:** Node.js/Express (or Python/Flask/Django)
- **Database:** PostgreSQL
>>>>>>> bdbd8416

## Getting Started

### Prerequisites
<<<<<<< HEAD
- Python 3.9+
- PostgreSQL

### Setup

1. Clone the repo:
    ```bash
    git clone <repo-url>
    cd crypto-app
    ```
2. Create and activate a Python virtual environment:
    ```bash
    python3 -m venv venv
    source venv/bin/activate
    ```
3. Install dependencies:
    ```bash
    pip install -r requirements.txt
    ```
4. Configure environment variables:
    - Copy `.env.example` to `.env` and update with your PostgreSQL credentials.

5. (Optional) Initialize Airflow for scheduled pipelines:
    ```bash
    export AIRFLOW_HOME=$(pwd)
    airflow db init
    airflow webserver &
    airflow scheduler &
    ```

## Usage

- **Run ETL scripts manually:**
    ```bash
    python yf_hourly.py
    python yf_historical.py
    ```
- **Trigger Airflow DAGs:**
    - Access Airflow UI at [http://localhost:8080](http://localhost:8080) and trigger DAGs as needed.
- **Start Streamlit dashboard:**
    ```bash
    streamlit run streamlit_app.py
    ```

=======

- Node.js & npm
- PostgreSQL

### Backend Setup

1. Clone the repo:
    ```bash
    git clone https://github.com/Bensonn5151/crypto-app.git
    cd crypto-app
    ```
2. Install dependencies:
    ```bash
    npm install
    ```
3. Configure PostgreSQL connection in `.env`:
    ```
    PGUSER=your_user
    PGPASSWORD=your_password
    PGDATABASE=your_db
    PGHOST=localhost
    PGPORT=5432
    ```
4. Start the backend server:
    ```bash
    npm start
    ```

### Frontend Setup

1. Navigate to the frontend directory (if present):
    ```bash
    cd frontend
    ```
2. Install dependencies and start the frontend:
    ```bash
    npm install
    npm start
    ```
3. Access the app at `http://localhost:3000`

## Usage

- Use the web interface to interact with crypto data stored in PostgreSQL.
- API endpoints are available for advanced integrations.

## Contributing

Pull requests are welcome. For major changes, please open an issue first to discuss your ideas.

## License

[MIT](LICENSE)

## Contact

Created by [Bensonn5151](https://github.com/Bensonn5151) - feel free to reach out!
>>>>>>> bdbd8416
<|MERGE_RESOLUTION|>--- conflicted
+++ resolved
@@ -1,161 +1,68 @@
-<<<<<<< HEAD
 # Crypto-App
 
-A data engineering and analytics project for ingesting, transforming, and visualizing cryptocurrency market data using Python, Airflow, Streamlit, and PostgreSQL.
+A data engineering and analytics project for ingesting, transforming, and visualizing cryptocurrency market data using **Python, Apache Airflow, Streamlit, and PostgreSQL**.
 
-## Features
+## 🚀 Features
 
-- Fetches historical and hourly price data for BTC, ETH, and SOL from Yahoo Finance using `yfinance`.
-- Supports additional sources like Coingecko.
-- ETL scripts for schema enforcement and loading data into PostgreSQL.
-- Automated pipelines using Apache Airflow for scheduled data updates (hourly/daily).
-- Interactive dashboards built with Streamlit for exploring historical price and volume trends.
-- Jupyter notebooks for ad-hoc analysis and data ingestion.
+- Fetches historical and hourly price data for BTC, ETH, and SOL from Yahoo Finance using `yfinance`
+- Supports additional data sources like Coingecko
+- ETL scripts for schema enforcement and loading data into PostgreSQL
+- Automated pipelines using **Apache Airflow** for scheduled updates (hourly/daily)
+- Interactive dashboards with **Streamlit** for exploring historical price and volume trends
+- **Jupyter notebooks** for ad-hoc analysis and experimentation
 
-## Tech Stack
+## 🛠 Tech Stack
 
-- **Python**: Data ingestion, ETL, and analytics
-- **PostgreSQL**: Database for storing crypto price data
-- **Apache Airflow**: Workflow orchestration and scheduling
-- **Streamlit**: Data visualization dashboard
-- **Jupyter Notebook**: Exploratory analysis and prototyping
+- **Python** → Data ingestion, ETL, analytics  
+- **PostgreSQL** → Database for storing crypto market data  
+- **Apache Airflow** → Workflow orchestration and scheduling  
+- **Streamlit** → Dashboard for data visualization  
+- **Jupyter Notebook** → Exploratory analysis and prototyping  
 
-## Directory Structure
+## 📂 Directory Structure
 
-```
 crypto-app/
-├── dags/                  # Airflow DAGs for scheduled pipelines
-│   ├── yf_hourly_dag.py
-│   ├── yf_historical_dag.py
-├── yf_hourly.py           # Script for hourly Yahoo Finance data ingestion
-├── yf_historical.py       # Script for historical Yahoo Finance data ingestion
-├── coingecko_ingest.ipynb # Notebook for Coingecko data ingestion
-├── streamlit_app.py       # Streamlit dashboard app
-├── requirements.txt       # Python dependencies
-├── .env                   # Environment variables for DB credentials
+├── dags/ # Airflow DAGs for pipelines
+│ ├── yf_hourly_dag.py
+│ ├── yf_historical_dag.py
+├── yf_hourly.py # Hourly Yahoo Finance ingestion
+├── yf_historical.py # Historical Yahoo Finance ingestion
+├── coingecko_ingest.ipynb # Notebook for Coingecko ingestion
+├── streamlit_app.py # Streamlit dashboard
+├── requirements.txt # Python dependencies
+├── .env # Environment variables
 
-=======
-# Crypto App
+## ⚙️ Getting Started
 
-A web application to interact with cryptocurrency data, featuring a PostgreSQL database backend.
+### ✅ Prerequisites
+- Python 3.9+  
+- PostgreSQL  
 
-## Features
+### 🔧 Setup
 
-- View, add, and manage cryptocurrency data
-- Secure API endpoints
-- Modern frontend interface
-
-## Tech Stack
-
-- **Frontend:** (React, Vue, or HTML/CSS/JavaScript)
-- **Backend:** Node.js/Express (or Python/Flask/Django)
-- **Database:** PostgreSQL
->>>>>>> bdbd8416
-
-## Getting Started
-
-### Prerequisites
-<<<<<<< HEAD
-- Python 3.9+
-- PostgreSQL
-
-### Setup
-
-1. Clone the repo:
-    ```bash
-    git clone <repo-url>
-    cd crypto-app
-    ```
-2. Create and activate a Python virtual environment:
-    ```bash
-    python3 -m venv venv
-    source venv/bin/activate
-    ```
-3. Install dependencies:
-    ```bash
-    pip install -r requirements.txt
-    ```
-4. Configure environment variables:
-    - Copy `.env.example` to `.env` and update with your PostgreSQL credentials.
-
-5. (Optional) Initialize Airflow for scheduled pipelines:
-    ```bash
-    export AIRFLOW_HOME=$(pwd)
-    airflow db init
-    airflow webserver &
-    airflow scheduler &
-    ```
-
-## Usage
-
-- **Run ETL scripts manually:**
-    ```bash
-    python yf_hourly.py
-    python yf_historical.py
-    ```
-- **Trigger Airflow DAGs:**
-    - Access Airflow UI at [http://localhost:8080](http://localhost:8080) and trigger DAGs as needed.
-- **Start Streamlit dashboard:**
-    ```bash
-    streamlit run streamlit_app.py
-    ```
-
-=======
-
-- Node.js & npm
-- PostgreSQL
-
-### Backend Setup
-
-1. Clone the repo:
-    ```bash
-    git clone https://github.com/Bensonn5151/crypto-app.git
-    cd crypto-app
-    ```
-2. Install dependencies:
-    ```bash
-    npm install
-    ```
-3. Configure PostgreSQL connection in `.env`:
-    ```
-    PGUSER=your_user
-    PGPASSWORD=your_password
-    PGDATABASE=your_db
-    PGHOST=localhost
-    PGPORT=5432
-    ```
-4. Start the backend server:
-    ```bash
-    npm start
-    ```
-
-### Frontend Setup
-
-1. Navigate to the frontend directory (if present):
-    ```bash
-    cd frontend
-    ```
-2. Install dependencies and start the frontend:
-    ```bash
-    npm install
-    npm start
-    ```
-3. Access the app at `http://localhost:3000`
-
-## Usage
-
-- Use the web interface to interact with crypto data stored in PostgreSQL.
-- API endpoints are available for advanced integrations.
-
-## Contributing
-
-Pull requests are welcome. For major changes, please open an issue first to discuss your ideas.
-
-## License
-
-[MIT](LICENSE)
-
-## Contact
-
-Created by [Bensonn5151](https://github.com/Bensonn5151) - feel free to reach out!
->>>>>>> bdbd8416
+1. **Clone the repo**
+   ```bash
+   git clone https://github.com/Bensonn5151/crypto-app.git
+   cd crypto-app
+Create and activate a virtual environment
+python3 -m venv venv
+source venv/bin/activate
+Install dependencies
+pip install -r requirements.txt
+Configure environment variables
+Copy .env.example to .env
+Update with PostgreSQL credentials
+(Optional) Initialize Airflow
+export AIRFLOW_HOME=$(pwd)
+airflow db init
+airflow webserver &
+airflow scheduler &
+▶️ Usage
+Run ETL scripts manually
+python yf_hourly.py
+python yf_historical.py
+Trigger Airflow DAGs
+Visit http://localhost:8080 to manage pipelines
+Start Streamlit dashboard
+streamlit run streamlit_app.py
+📜 License